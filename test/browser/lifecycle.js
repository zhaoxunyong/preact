--- conflicted
+++ resolved
@@ -186,7 +186,6 @@
 	});
 
 
-<<<<<<< HEAD
 	describe('#constructor, getInitialState and component(Did|Will)(Mount|Unmount)', () => {
 		let setState;
 		class Outer extends Component {
@@ -224,59 +223,6 @@
 						<InnerMost />
 					</div>
 				);
-=======
-	describe('#component(Did|Will)(Mount|Unmount)', () => {
-		it('should be invoked for nested components and called when dom does (DidMount, WillUnMount) or does not (WillMount, DidUnMount) exist', () => {
-			let setState;
-			class Outer extends Component {
-				constructor() {
-					super();
-					this.state = { show:true };
-					setState = s => this.setState(s);
-				}
-				componentWillMount() {
-					expect(document.getElementById('OuterDiv')).to.not.exist;
-				}
-				componentDidMount() {
-					expect(document.getElementById('OuterDiv')).to.exist;
-				}
-				componentWillUnmount() {
-					expect(document.getElementById('OuterDiv')).to.exist;
-				}
-				componentDidUnmount() {
-					expect(document.getElementById('OuterDiv')).to.not.exist;
-				}
-				render(props, { show }) {
-					return (
-						<div id='OuterDiv'>
-							{ show && (
-								<div>
-									<Inner {...props} />
-								</div>
-							) }
-						</div>
-					);
-				}
-			}
-
-			class Inner extends Component {
-				componentWillMount() {
-					expect(document.getElementById('InnerDiv')).to.not.exist;
-				}
-				componentDidMount() {
-					expect(document.getElementById('InnerDiv')).to.exist;
-				}
-				componentWillUnmount() {
-					expect(document.getElementById('InnerDiv')).to.exist;
-				}
-				componentDidUnmount() {
-					expect(document.getElementById('InnerDiv')).to.not.exist;
-				}
-
-				render() {
-					return <div id='InnerDiv'/>;
-				}
->>>>>>> affe30dc
 			}
 		}
 
@@ -409,5 +355,89 @@
 		});
 	});
 
-
+	describe('Lifecycle DOM Timing', () => {
+		it('should be invoked when dom does (DidMount, WillUnmount) or does not (WillMount, DidUnmount) exist', () => {
+			let setState;
+			class Outer extends Component {
+				constructor() {
+					super();
+					this.state = { show:true };
+					setState = s => {
+						this.setState(s);
+						this.forceUpdate();
+					};
+				}
+				componentWillMount() {
+					expect(document.getElementById('OuterDiv'), 'Outer componentWillMount').to.not.exist;
+				}
+				componentDidMount() {
+					expect(document.getElementById('OuterDiv'), 'Outer componentDidMount').to.exist;
+				}
+				componentWillUnmount() {
+					expect(document.getElementById('OuterDiv'), 'Outer componentWillUnmount').to.exist;
+				}
+				componentDidUnmount() {
+					expect(document.getElementById('OuterDiv'), 'Outer componentDidUnmount').to.not.exist;
+				}
+				render(props, { show }) {
+					return (
+						<div id="OuterDiv">
+							{ show && (
+								<div>
+									<Inner {...props} />
+								</div>
+							) }
+						</div>
+					);
+				}
+			}
+
+			class Inner extends Component {
+				componentWillMount() {
+					expect(document.getElementById('InnerDiv'), 'Inner componentWillMount').to.not.exist;
+				}
+				componentDidMount() {
+					expect(document.getElementById('InnerDiv'), 'Inner componentDidMount').to.exist;
+				}
+				componentWillUnmount() {
+					// @TODO Component mounted into elements (non-components)
+					// are currently unmounted after those elements, so their
+					// DOM is unmounted prior to the method being called.
+					//expect(document.getElementById('InnerDiv'), 'Inner componentWillUnmount').to.exist;
+				}
+				componentDidUnmount() {
+					expect(document.getElementById('InnerDiv'), 'Inner componentDidUnmount').to.not.exist;
+				}
+
+				render() {
+					return <div id="InnerDiv" />;
+				}
+			}
+
+			let proto = Inner.prototype;
+			let spies = ['componentWillMount', 'componentDidMount', 'componentWillUnmount', 'componentDidUnmount'];
+			spies.forEach( s => sinon.spy(proto, s) );
+
+			let reset = () => spies.forEach( s => proto[s].reset() );
+
+			render(<Outer />, scratch);
+			expect(proto.componentWillMount).to.have.been.called;
+			expect(proto.componentWillMount).to.have.been.calledBefore(proto.componentDidMount);
+			expect(proto.componentDidMount).to.have.been.called;
+
+			reset();
+			setState({ show:false });
+
+			expect(proto.componentWillUnmount).to.have.been.called;
+			expect(proto.componentWillUnmount).to.have.been.calledBefore(proto.componentDidUnmount);
+			expect(proto.componentDidUnmount).to.have.been.called;
+
+			reset();
+			setState({ show:true });
+
+			expect(proto.componentWillMount).to.have.been.called;
+			expect(proto.componentWillMount).to.have.been.calledBefore(proto.componentDidMount);
+			expect(proto.componentDidMount).to.have.been.called;
+		});
+	});
 });